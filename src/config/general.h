#ifndef CONFIG_GENERAL_H
#define CONFIG_GENERAL_H

/** @file
 *
 * General configuration
 *
 */

FILE_LICENCE ( GPL2_OR_LATER );

#include <config/defaults.h>

/*
 * Branding
 *
 * Vendors may use these strings to add their own branding to iPXE.
 * PRODUCT_NAME is displayed prior to any iPXE branding in startup
 * messages, and PRODUCT_SHORT_NAME is used where a brief product
 * label is required (e.g. in BIOS boot selection menus).
 *
 * To minimise end-user confusion, it's probably a good idea to either
 * make PRODUCT_SHORT_NAME a substring of PRODUCT_NAME or leave it as
 * "iPXE".
 *
 */
#define PRODUCT_NAME "xCAT Network Boot Agent"
#define PRODUCT_SHORT_NAME "xNBA"

/*
 * Timer configuration
 *
 */
#define BANNER_TIMEOUT	0	/* Tenths of a second for which the shell
				   banner should appear */

/*
 * Network protocols
 *
 */

#define	NET_PROTO_IPV4		/* IPv4 protocol */
#undef	NET_PROTO_FCOE		/* Fibre Channel over Ethernet protocol */

/*
 * PXE support
 *
 */
//#undef	PXE_STACK		/* PXE stack in iPXE - you want this! */
#undef	PXE_MENU		/* PXE menu booting */

/*
 * Download protocols
 *
 */

#define	DOWNLOAD_PROTO_TFTP	/* Trivial File Transfer Protocol */
#define	DOWNLOAD_PROTO_HTTP	/* Hypertext Transfer Protocol */
#define DOWNLOAD_PROTO_HTTPS	/* Secure Hypertext Transfer Protocol */
#undef	DOWNLOAD_PROTO_FTP	/* File Transfer Protocol */
#undef	DOWNLOAD_PROTO_SLAM	/* Scalable Local Area Multicast */
#undef	DOWNLOAD_PROTO_NFS	/* Network File System Protocol */

/*
 * SAN boot protocols
 *
 */

#define	SANBOOT_PROTO_ISCSI	/* iSCSI protocol */
#undef	SANBOOT_PROTO_AOE	/* AoE protocol */
#undef	SANBOOT_PROTO_IB_SRP	/* Infiniband SCSI RDMA protocol */
#undef	SANBOOT_PROTO_FCP	/* Fibre Channel protocol */

/*
 * 802.11 cryptosystems and handshaking protocols
 *
 */
#undef	CRYPTO_80211_WEP	/* WEP encryption (deprecated and insecure!) */
#undef	CRYPTO_80211_WPA	/* WPA Personal, authenticating with passphrase */
#undef	CRYPTO_80211_WPA2	/* Add support for stronger WPA cryptography */

/*
 * Name resolution modules
 *
 */

#define	DNS_RESOLVER		/* DNS resolver */

/*
 * Image types
 *
 * Etherboot supports various image formats.  Select whichever ones
 * you want to use.
 *
 */
#undef	IMAGE_NBI		/* NBI image support */
//#define	IMAGE_ELF		/* ELF image support */
#undef	IMAGE_MULTIBOOT		/* MultiBoot image support */
//#define	IMAGE_PXE		/* PXE image support */
//#define	IMAGE_SCRIPT		/* iPXE script image support */
//#define	IMAGE_BZIMAGE		/* Linux bzImage image support */
#undef	IMAGE_COMBOOT		/* SYSLINUX COMBOOT image support */
//#define	IMAGE_EFI		/* EFI image support */
//#define	IMAGE_SDI		/* SDI image support */

/*
 * Command-line commands to include
 *
 */
#undef	AUTOBOOT_CMD		/* Automatic booting */
#define	NVO_CMD			/* Non-volatile option storage commands */
#undef	CONFIG_CMD		/* Option configuration console */
#undef	IFMGMT_CMD		/* Interface management commands */
#undef	IWMGMT_CMD		/* Wireless interface management commands */
#undef FCMGMT_CMD		/* Fibre Channel management commands */
#undef	ROUTE_CMD		/* Routing table management commands */
#define IMAGE_CMD		/* Image management commands */
#undef DHCP_CMD		/* DHCP management commands */
#define SANBOOT_CMD		/* SAN boot commands */
<<<<<<< HEAD
#undef MENU_CMD		/* Menu commands */
#undef LOGIN_CMD		/* Login command */
#undef	TIME_CMD		/* Time commands */
#undef	DIGEST_CMD		/* Image crypto digest commands */
#undef	LOTEST_CMD		/* Loopback testing commands */
#undef	VLAN_CMD		/* VLAN commands */
#undef	PXE_CMD			/* PXE commands */
#undef	REBOOT_CMD		/* Reboot command */
#define IMAGE_TRUST_CMD	/* Image trust management commands */
#undef  SYNC_CMD		/* Sync command */
#undef  NSLOOKUP_CMD		/* DNS resolving command */
=======
#define MENU_CMD		/* Menu commands */
#define LOGIN_CMD		/* Login command */
#define SYNC_CMD		/* Sync command */
//#define NSLOOKUP_CMD		/* DNS resolving command */
//#define TIME_CMD		/* Time commands */
//#define DIGEST_CMD		/* Image crypto digest commands */
//#define LOTEST_CMD		/* Loopback testing commands */
//#define VLAN_CMD		/* VLAN commands */
//#define PXE_CMD		/* PXE commands */
//#define REBOOT_CMD		/* Reboot command */
//#define POWEROFF_CMD		/* Power off command */
//#define IMAGE_TRUST_CMD	/* Image trust management commands */
//#define PCI_CMD		/* PCI commands */
>>>>>>> c692a690

/*
 * ROM-specific options
 *
 */
#undef	NONPNP_HOOK_INT19	/* Hook INT19 on non-PnP BIOSes */

/*
 * Error message tables to include
 *
 */
#undef	ERRMSG_80211		/* All 802.11 error descriptions (~3.3kb) */

/*
 * Obscure configuration options
 *
 * You probably don't need to touch these.
 *
 */

#define	NETDEV_DISCARD_RATE 0	/* Drop every N packets (0=>no drop) */
#undef	BUILD_SERIAL		/* Include an automatic build serial
				 * number.  Add "bs" to the list of
				 * make targets.  For example:
				 * "make bin/rtl8139.dsk bs" */
#undef	BUILD_ID		/* Include a custom build ID string,
				 * e.g "test-foo" */
#undef	NULL_TRAP		/* Attempt to catch NULL function calls */
#undef	GDBSERIAL		/* Remote GDB debugging over serial */
#undef	GDBUDP			/* Remote GDB debugging over UDP
				 * (both may be set) */

#include <config/local/general.h>

#endif /* CONFIG_GENERAL_H */<|MERGE_RESOLUTION|>--- conflicted
+++ resolved
@@ -117,7 +117,6 @@
 #define IMAGE_CMD		/* Image management commands */
 #undef DHCP_CMD		/* DHCP management commands */
 #define SANBOOT_CMD		/* SAN boot commands */
-<<<<<<< HEAD
 #undef MENU_CMD		/* Menu commands */
 #undef LOGIN_CMD		/* Login command */
 #undef	TIME_CMD		/* Time commands */
@@ -129,21 +128,6 @@
 #define IMAGE_TRUST_CMD	/* Image trust management commands */
 #undef  SYNC_CMD		/* Sync command */
 #undef  NSLOOKUP_CMD		/* DNS resolving command */
-=======
-#define MENU_CMD		/* Menu commands */
-#define LOGIN_CMD		/* Login command */
-#define SYNC_CMD		/* Sync command */
-//#define NSLOOKUP_CMD		/* DNS resolving command */
-//#define TIME_CMD		/* Time commands */
-//#define DIGEST_CMD		/* Image crypto digest commands */
-//#define LOTEST_CMD		/* Loopback testing commands */
-//#define VLAN_CMD		/* VLAN commands */
-//#define PXE_CMD		/* PXE commands */
-//#define REBOOT_CMD		/* Reboot command */
-//#define POWEROFF_CMD		/* Power off command */
-//#define IMAGE_TRUST_CMD	/* Image trust management commands */
-//#define PCI_CMD		/* PCI commands */
->>>>>>> c692a690
 
 /*
  * ROM-specific options
