#ifndef CONFIG_GENERAL_H
#define CONFIG_GENERAL_H

/** @file
 *
 * General configuration
 *
 */

FILE_LICENCE ( GPL2_OR_LATER );

#include <config/defaults.h>

/*
 * Branding
 *
 * Vendors may use these strings to add their own branding to iPXE.
 * PRODUCT_NAME is displayed prior to any iPXE branding in startup
 * messages, and PRODUCT_SHORT_NAME is used where a brief product
 * label is required (e.g. in BIOS boot selection menus).
 *
 * To minimise end-user confusion, it's probably a good idea to either
 * make PRODUCT_SHORT_NAME a substring of PRODUCT_NAME or leave it as
 * "iPXE".
 *
 */
#define PRODUCT_NAME "xCAT Network Boot Agent"
#define PRODUCT_SHORT_NAME "xNBA"

/*
 * Timer configuration
 *
 */
#define BANNER_TIMEOUT	0	/* Tenths of a second for which the shell
				   banner should appear */

/*
 * Network protocols
 *
 */

#define	NET_PROTO_IPV4		/* IPv4 protocol */
#undef	NET_PROTO_IPV6		/* IPv6 protocol */
#undef	NET_PROTO_FCOE		/* Fibre Channel over Ethernet protocol */

/*
 * PXE support
 *
 */
//#undef	PXE_STACK		/* PXE stack in iPXE - you want this! */
#undef	PXE_MENU		/* PXE menu booting */

/*
 * Download protocols
 *
 */

#define	DOWNLOAD_PROTO_TFTP	/* Trivial File Transfer Protocol */
#define	DOWNLOAD_PROTO_HTTP	/* Hypertext Transfer Protocol */
#define DOWNLOAD_PROTO_HTTPS	/* Secure Hypertext Transfer Protocol */
#undef	DOWNLOAD_PROTO_FTP	/* File Transfer Protocol */
#undef	DOWNLOAD_PROTO_SLAM	/* Scalable Local Area Multicast */
#undef	DOWNLOAD_PROTO_NFS	/* Network File System Protocol */

/*
 * SAN boot protocols
 *
 */

#define	SANBOOT_PROTO_ISCSI	/* iSCSI protocol */
#undef	SANBOOT_PROTO_AOE	/* AoE protocol */
#undef	SANBOOT_PROTO_IB_SRP	/* Infiniband SCSI RDMA protocol */
#undef	SANBOOT_PROTO_FCP	/* Fibre Channel protocol */

/*
 * 802.11 cryptosystems and handshaking protocols
 *
 */
#undef	CRYPTO_80211_WEP	/* WEP encryption (deprecated and insecure!) */
#undef	CRYPTO_80211_WPA	/* WPA Personal, authenticating with passphrase */
#undef	CRYPTO_80211_WPA2	/* Add support for stronger WPA cryptography */

/*
 * Name resolution modules
 *
 */

#define	DNS_RESOLVER		/* DNS resolver */

/*
 * Image types
 *
 * Etherboot supports various image formats.  Select whichever ones
 * you want to use.
 *
 */
#undef	IMAGE_NBI		/* NBI image support */
//#define	IMAGE_ELF		/* ELF image support */
#undef	IMAGE_MULTIBOOT		/* MultiBoot image support */
//#define	IMAGE_PXE		/* PXE image support */
//#define	IMAGE_SCRIPT		/* iPXE script image support */
//#define	IMAGE_BZIMAGE		/* Linux bzImage image support */
#undef	IMAGE_COMBOOT		/* SYSLINUX COMBOOT image support */
//#define	IMAGE_EFI		/* EFI image support */
//#define	IMAGE_SDI		/* SDI image support */

/*
 * Command-line commands to include
 *
 */
#undef	AUTOBOOT_CMD		/* Automatic booting */
#define	NVO_CMD			/* Non-volatile option storage commands */
#undef	CONFIG_CMD		/* Option configuration console */
#undef	IFMGMT_CMD		/* Interface management commands */
#undef	IWMGMT_CMD		/* Wireless interface management commands */
#undef FCMGMT_CMD		/* Fibre Channel management commands */
#undef	ROUTE_CMD		/* Routing table management commands */
#define IMAGE_CMD		/* Image management commands */
#undef DHCP_CMD		/* DHCP management commands */
#define SANBOOT_CMD		/* SAN boot commands */
<<<<<<< HEAD
#undef MENU_CMD		/* Menu commands */
#undef LOGIN_CMD		/* Login command */
#undef	TIME_CMD		/* Time commands */
#undef	DIGEST_CMD		/* Image crypto digest commands */
#undef	LOTEST_CMD		/* Loopback testing commands */
#undef	VLAN_CMD		/* VLAN commands */
#undef	PXE_CMD			/* PXE commands */
#undef	REBOOT_CMD		/* Reboot command */
#define IMAGE_TRUST_CMD	/* Image trust management commands */
#undef  SYNC_CMD		/* Sync command */
#undef  NSLOOKUP_CMD		/* DNS resolving command */
=======
#define MENU_CMD		/* Menu commands */
#define LOGIN_CMD		/* Login command */
#define SYNC_CMD		/* Sync command */
//#define NSLOOKUP_CMD		/* DNS resolving command */
//#define TIME_CMD		/* Time commands */
//#define DIGEST_CMD		/* Image crypto digest commands */
//#define LOTEST_CMD		/* Loopback testing commands */
//#define VLAN_CMD		/* VLAN commands */
//#define PXE_CMD		/* PXE commands */
//#define REBOOT_CMD		/* Reboot command */
//#define POWEROFF_CMD		/* Power off command */
//#define IMAGE_TRUST_CMD	/* Image trust management commands */
//#define PCI_CMD		/* PCI commands */
//#define PARAM_CMD		/* Form parameter commands */
//#define NEIGHBOUR_CMD		/* Neighbour management commands */
>>>>>>> 7405685d

/*
 * ROM-specific options
 *
 */
#undef	NONPNP_HOOK_INT19	/* Hook INT19 on non-PnP BIOSes */

/*
 * Error message tables to include
 *
 */
#undef	ERRMSG_80211		/* All 802.11 error descriptions (~3.3kb) */

/*
 * Obscure configuration options
 *
 * You probably don't need to touch these.
 *
 */

#define	NETDEV_DISCARD_RATE 0	/* Drop every N packets (0=>no drop) */
#undef	BUILD_SERIAL		/* Include an automatic build serial
				 * number.  Add "bs" to the list of
				 * make targets.  For example:
				 * "make bin/rtl8139.dsk bs" */
#undef	BUILD_ID		/* Include a custom build ID string,
				 * e.g "test-foo" */
#undef	NULL_TRAP		/* Attempt to catch NULL function calls */
#undef	GDBSERIAL		/* Remote GDB debugging over serial */
#undef	GDBUDP			/* Remote GDB debugging over UDP
				 * (both may be set) */

#include <config/local/general.h>

#endif /* CONFIG_GENERAL_H */<|MERGE_RESOLUTION|>--- conflicted
+++ resolved
@@ -118,7 +118,6 @@
 #define IMAGE_CMD		/* Image management commands */
 #undef DHCP_CMD		/* DHCP management commands */
 #define SANBOOT_CMD		/* SAN boot commands */
-<<<<<<< HEAD
 #undef MENU_CMD		/* Menu commands */
 #undef LOGIN_CMD		/* Login command */
 #undef	TIME_CMD		/* Time commands */
@@ -130,11 +129,6 @@
 #define IMAGE_TRUST_CMD	/* Image trust management commands */
 #undef  SYNC_CMD		/* Sync command */
 #undef  NSLOOKUP_CMD		/* DNS resolving command */
-=======
-#define MENU_CMD		/* Menu commands */
-#define LOGIN_CMD		/* Login command */
-#define SYNC_CMD		/* Sync command */
-//#define NSLOOKUP_CMD		/* DNS resolving command */
 //#define TIME_CMD		/* Time commands */
 //#define DIGEST_CMD		/* Image crypto digest commands */
 //#define LOTEST_CMD		/* Loopback testing commands */
@@ -146,7 +140,6 @@
 //#define PCI_CMD		/* PCI commands */
 //#define PARAM_CMD		/* Form parameter commands */
 //#define NEIGHBOUR_CMD		/* Neighbour management commands */
->>>>>>> 7405685d
 
 /*
  * ROM-specific options
