--- conflicted
+++ resolved
@@ -44,11 +44,7 @@
 	.name = "machyp",
 	.description = "MAC address",
 	.type = &setting_type_hexhyp,
-<<<<<<< HEAD
-	.tag = NETDEV_SETTING_TAG_MAC,
-=======
 	.tag = NETDEV_SETTING_TAG_MACHYP,
->>>>>>> 84f57dfe
 };
 struct setting busid_setting __setting ( SETTING_NETDEV ) = {
 	.name = "busid",
