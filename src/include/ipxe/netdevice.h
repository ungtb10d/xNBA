--- conflicted
+++ resolved
@@ -411,44 +411,6 @@
 /** Declare a network driver */
 #define __net_driver __table_entry ( NET_DRIVERS, 01 )
 
-<<<<<<< HEAD
-/** Network device setting tag magic
- *
- * All DHCP option settings are deemed to be valid as network device
- * settings.  There are also some extra non-DHCP settings (such as
- * "mac"), which are marked as being valid network device settings by
- * using a magic tag value.
- */
-#define NETDEV_SETTING_TAG_MAGIC 0xeb
-
-/**
- * Construct network device setting tag
- *
- * @v id		Unique identifier
- * @ret tag		Setting tag
- */
-#define NETDEV_SETTING_TAG( id ) ( ( NETDEV_SETTING_TAG_MAGIC << 24 ) | (id) )
-
-/**
- * Check if tag is a network device setting tag
- *
- * @v tag		Setting tag
- * @ret is_ours		Tag is a network device setting tag
- */
-#define IS_NETDEV_SETTING_TAG( tag ) \
-	( ( (tag) >> 24 ) == NETDEV_SETTING_TAG_MAGIC )
-
-/** MAC address setting tag */
-#define NETDEV_SETTING_TAG_MAC NETDEV_SETTING_TAG ( 0x01 )
-
-/** Bus ID setting tag */
-#define NETDEV_SETTING_TAG_BUS_ID NETDEV_SETTING_TAG ( 0x02 )
-
-/** MAC address setting tag */
-#define NETDEV_SETTING_TAG_MACHYP NETDEV_SETTING_TAG ( 0x03 )
-
-=======
->>>>>>> 936134ed
 extern struct list_head net_devices;
 extern struct net_device_operations null_netdev_operations;
 extern struct settings_operations netdev_settings_operations;
